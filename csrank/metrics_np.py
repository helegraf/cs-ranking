import numpy as np
from scipy.stats import spearmanr
from sklearn.metrics import f1_score, precision_score, recall_score, roc_auc_score, average_precision_score, \
    zero_one_loss, hamming_loss

from csrank.numpy_util import scores_to_rankings

__all__ = ['spearman_correlation_for_scores_np', 'kendalls_tau_for_scores_np', 'zero_one_accuracy_for_scores_np',
           'zero_one_rank_loss_for_scores_ties_np', 'zero_one_accuracy_np',
           'zero_one_rank_loss_for_scores_np', 'auc_score', "instance_informedness", 'f1_measure', 'recall', 'hamming',
           'average_precision', "precision", "subset_01_loss", "spearman_correlation_for_scores_scipy",
           "topk_categorical_accuracy_np",
           "categorical_accuracy_np", "make_ndcg_at_k_loss_np"]


def spearman_correlation_for_scores_np(y_true, s_pred):
    y_pred = scores_to_rankings(s_pred)
    rho = []
    n_objects = y_true.shape[1]
    denominator = n_objects * (n_objects ** 2 - 1)

    for r1, r2 in zip(y_true, y_pred):
        if len(np.unique(r2)) == len(r2):
            s = 1 - (6 * np.sum((r1 - r2) ** 2) / denominator)
            rho.append(s)
        else:
            rho.append(np.nan)
    return np.nanmean(np.array(rho))


def spearman_correlation_for_scores_scipy(y_true, s_pred):
    y_pred = scores_to_rankings(s_pred)
    rho = []
    for r1, r2 in zip(y_true, y_pred):
        s = spearmanr(r1, r2)[0]
        rho.append(s)
    return np.nanmean(np.array(rho))


def kendalls_tau_for_scores_np(y_true, s_pred):
    return 1. - 2. * zero_one_rank_loss_for_scores_ties_np(y_true, s_pred)


def zero_one_accuracy_for_scores_np(y_true, s_pred):
    y_pred = scores_to_rankings(s_pred)
    acc = np.sum(np.all(np.equal(y_true, y_pred), axis=1)) / y_pred.shape[0]
    return acc


def zero_one_accuracy_np(y_true, y_pred):
    acc = np.sum(np.all(np.equal(y_true, y_pred), axis=1)) / y_pred.shape[0]
    return acc


def make_ndcg_at_k_loss_np(k=5):
    def ndcg(y_true, y_pred):
        n_instances, n_objects = y_true.shape
        relevance = np.power(2., ((n_objects - y_true) * 60) / n_objects) - 1.
        relevance_pred = np.power(2., ((n_objects - y_pred) * 60) / n_objects) - 1.

        log_term = np.log(np.arange(k, dtype='float32') + 2.) / np.log(2.)

        # Calculate ideal dcg:
        top_t = np.argsort(relevance, axis=1)[:, ::-1][:, :k]
        toprel = relevance[np.arange(n_instances)[:, None], top_t]
        idcg = np.sum(toprel / log_term, axis=-1, keepdims=True)

        # Calculate actual dcg:
        top_p = np.argsort(relevance_pred, axis=1)[:, ::-1][:, :k]
        pred_rel = relevance[np.arange(n_instances)[:, None], top_p]
        pred_rel = np.sum(pred_rel / log_term, axis=-1, keepdims=True)
        gain = pred_rel / idcg
        return gain

    return ndcg


def zero_one_rank_loss_for_scores_ties_np(y_true, s_pred):
    n_objects = y_true.shape[1]
    mask = np.greater(y_true[:, None] - y_true[:, :, None], 0).astype(float)
    mask2 = np.greater(s_pred[:, None] - s_pred[:, :, None], 0).astype(float)
    mask3 = np.equal(s_pred[:, None] - s_pred[:, :, None], 0).astype(float)

    # Calculate Transpositions
    transpositions = np.logical_and(mask, mask2)
    x = (np.sum(mask3, axis=(1, 2)) - n_objects).astype(float) / 4.0
    transpositions = np.sum(transpositions, axis=(1, 2)).astype(float)
    transpositions += x

    denominator = n_objects * (n_objects - 1.) / 2.
    result = transpositions / denominator
    return np.mean(result)


def zero_one_rank_loss_for_scores_np(y_true, s_pred):
    return zero_one_rank_loss_for_scores_ties_np(y_true, s_pred)


def auc_score(y_true, s_pred):
<<<<<<< HEAD
    idx = np.where((y_true.sum(axis=1) != y_true.shape[-1] - 1) & (y_true.sum(axis=1) != y_true.shape[-1]) & (
            y_true.sum(axis=1) != 1) & (y_true.sum(axis=1) != 0))[0]
    if len(idx) > 1:
        auc = roc_auc_score(y_true[idx], s_pred[idx], average='samples')
    elif len(idx) == 1:
        auc = roc_auc_score(y_true[idx][0], s_pred[idx][0])
    else:
        auc = np.nan
=======
    idx = np.where((y_true.sum(axis=1) != y_true.shape[-1]) & (y_true.sum(axis=1) != 1))
    if len(idx) > 1:
        auc = roc_auc_score(y_true[idx], s_pred[idx], average='samples')
    else:
        auc = roc_auc_score(y_true[idx], s_pred[idx])
>>>>>>> 36ad7018
    return auc


def average_precision(y_true, s_pred):
    return average_precision_score(y_true, s_pred, average='samples')


def instance_informedness(y_true, y_pred):
    tp = np.logical_and(y_true, y_pred).sum(axis=1)
    tn = np.logical_and(np.logical_not(y_true), np.logical_not(y_pred)).sum(axis=1)
    cp = y_true.sum(axis=1)
    cn = np.logical_not(y_true).sum(axis=1)
    return np.nanmean(tp / cp + tn / cn - 1)


def f1_measure(y_true, y_pred):
    return f1_score(y_true, y_pred, average='samples')


def precision(y_true, y_pred):
    return precision_score(y_true, y_pred, average='samples')


def recall(y_true, y_pred):
    return recall_score(y_true, y_pred, average='samples')


def subset_01_loss(y_true, y_pred):
    return zero_one_loss(y_true, y_pred)


def hamming(y_true, y_pred):
    return hamming_loss(y_true, y_pred)


def topk_categorical_accuracy_np(k=5):
    def topk_acc(y_true, y_pred):
        topK = y_pred.argsort(axis=1)[:, -k:][:, ::-1]
        accuracies = np.zeros_like(y_true, dtype=bool)
        y_true = np.argmax(y_true, axis=1)
        for i, top in enumerate(topK):
            accuracies[i] = y_true[i] in top
        return np.mean(accuracies)

    return topk_acc


def categorical_accuracy_np(y_true, y_pred):
    y_true = np.argmax(y_true, axis=1)
    choices = np.argmax(y_pred, axis=1)
    accuracies = np.equal(y_true, choices)
    return np.mean(accuracies)<|MERGE_RESOLUTION|>--- conflicted
+++ resolved
@@ -97,7 +97,6 @@
 
 
 def auc_score(y_true, s_pred):
-<<<<<<< HEAD
     idx = np.where((y_true.sum(axis=1) != y_true.shape[-1] - 1) & (y_true.sum(axis=1) != y_true.shape[-1]) & (
             y_true.sum(axis=1) != 1) & (y_true.sum(axis=1) != 0))[0]
     if len(idx) > 1:
@@ -106,13 +105,6 @@
         auc = roc_auc_score(y_true[idx][0], s_pred[idx][0])
     else:
         auc = np.nan
-=======
-    idx = np.where((y_true.sum(axis=1) != y_true.shape[-1]) & (y_true.sum(axis=1) != 1))
-    if len(idx) > 1:
-        auc = roc_auc_score(y_true[idx], s_pred[idx], average='samples')
-    else:
-        auc = roc_auc_score(y_true[idx], s_pred[idx])
->>>>>>> 36ad7018
     return auc
 
 
