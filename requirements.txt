numpy>=1.12.1
scipy>=0.19.0
matplotlib>=2.0.0
seaborn>=0.8.0
scikit-learn>=0.18.2
scikit-optimize>=0.4
pandas>=0.22
h5py>=2.7
pygmo>=2.7
psycopg2>=2.7

joblib>=0.9.4
tqdm>=4.11.2
keras>=2.1.5

# Pick either CPU or GPU version of tensorflow:
<<<<<<< HEAD
tensorflow>=1.5
# tensorflow-gpu>=1.0.1
=======
tensorflow>=1.7
# tensorflow-gpu>=1.7
>>>>>>> 02f4e68c
<|MERGE_RESOLUTION|>--- conflicted
+++ resolved
@@ -14,10 +14,5 @@
 keras>=2.1.5
 
 # Pick either CPU or GPU version of tensorflow:
-<<<<<<< HEAD
-tensorflow>=1.5
-# tensorflow-gpu>=1.0.1
-=======
 tensorflow>=1.7
-# tensorflow-gpu>=1.7
->>>>>>> 02f4e68c
+# tensorflow-gpu>=1.7